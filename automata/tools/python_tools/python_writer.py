"""
This class provides methods for creating AST nodes from source code strings, and updating existing module objects with new code.
It also allows for extending and reducing module functionality by adding, updating or removing classes, methods, and functions.

Classes:
    PythonWriter: A utility class for manipulating and writing out Python AST nodes.

Example usage:

    ast_wrapper = PythonWriter()

    # Extend a module with new or updated code
    code_to_extend = '''
        def new_function():
            print("New function added")

        class ExistingClass:
            def new_method(self):
                print("New method added")
    '''
    extended_module = ast_wrapper.extend_module(code_to_extend, extending_module=True, module_obj=existing_module)

    # Reduce a module by removing code
    code_to_reduce = '''
        def function_to_remove():
            pass

        class ClassToRemove:
            pass
    '''
    reduced_module = ast_wrapper.update_module(code_to_reduce, extending_module=False, module_obj=existing_module)

    TODO - Add explicit check of module contents after extension and reduction of module.
"""
<<<<<<< HEAD
import ast
import logging
=======
>>>>>>> 56e563f8
import os
import re
import subprocess
from typing import Optional, Union, cast

from redbaron import ClassNode, Node, NodeList, RedBaron

from automata.tools.python_tools.python_indexer import PythonIndexer

logger = logging.getLogger(__name__)


class PythonWriter:
    """
    A utility class for working with Python AST nodes.

    Public Methods:

        update_module(
            source_code: str,
            extending_module: bool,
            module_obj (Optional[Module], keyword),
            module_path (Optional[str], keyword)
        ) -> None:
            Perform an in-place extention or reduction of a module object according to the received code.

        write_module(self) -> None:
            Write the module object to a file.

        Exceptions:
            ModuleNotFound: Raised when a module cannot be found.
            InvalidArguments: Raised when invalid arguments are passed to a method.
    """

    class ModuleNotFound(Exception):
        pass

    class ClassNotFound(Exception):
        pass

    class InvalidArguments(Exception):
        pass

    def __init__(self, python_indexer: PythonIndexer):
        """
        Initialize the PythonWriter with a PythonIndexer instance.
        """
        self.indexer = python_indexer

    def update_module(self, source_code: str, do_extend: bool = True, **kwargs) -> None:
        """
        Perform an in-place extention or reduction of a module object according to the received code.

        Args:
            source_code (str): The source_code containing the updates or deletions.
            do_extend (bool): True for adding/updating, False for reducing/deleting.
            module_obj (Optional[Module], keyword): The module object to be updated.
            module_path (Optional[str], keyword): The path of the module to be updated.
            class_name (Optional[str], keyword): The name of the class where the update should be applied, will default to module.
            write_to_disk (Optional[bool], keyword): Writes the changed module to disk.

        Raises:
            InvalidArguments: If both module_obj and module_path are provided or none of them.

        Returns:
            Module: The updated module object.
        """
        module_obj = kwargs.get("module_obj")
        module_path = kwargs.get("module_path")
        class_name = kwargs.get("class_name") or ""
        write_to_disk = kwargs.get("write_to_disk") or False

        logger.info(
            "\n---Updating module---\nPath:\n%s\nClass Name:\n%s\nSource Code:\n%s\nExtending Module:\n%s\nWriting to disk:\n%s\n"
            % (module_path, class_name, source_code, extending_module, write_to_disk)
        )

        self._validate_args(module_obj, module_path, write_to_disk)
        source_code = PythonWriter._clean_input_code(source_code)

        if module_path:
            module_path = cast(str, module_path)

        # christ on a bike
        is_new_module = (
            not module_obj and module_path and module_path not in self.indexer.module_dict
        )

        is_existing_module = (
            module_obj
            and self.indexer.get_module_path(module_obj) != PythonIndexer.NO_RESULT_FOUND_STR
            or module_path in self.indexer.module_dict
        )

        if is_new_module:
            self._create_module_from_source_code(module_path, source_code)
        elif is_existing_module:
            if module_obj:
                module_path = self.indexer.get_module_path(module_obj)
            module_obj = self.indexer.module_dict[module_path]

            PythonWriter._update_module(
                source_code,
                module_path,
                module_obj,
                do_extend,
                class_name,
            )
        else:
            raise PythonWriter.InvalidArguments(
                f"Module is neither new nor existing, somehow: {module_path}"
            )

        if write_to_disk:
            self.write_module(module_path)

    def write_module(self, module_path: str) -> None:
        """
        Write the modified module to a file at the specified output path.

        Args:
            module_path (str): The file path where the modified module should be written.
        """
        if module_path not in self.indexer.module_dict:
            raise PythonWriter.ModuleNotFound(
                f"Module not found in module dictionary: {module_path}"
            )
        source_code = self.indexer.retrieve_code(module_path)
        module_os_rel_path = module_path.replace(self.indexer.PATH_SEP, os.path.sep)
        module_os_abs_path = os.path.join(self.indexer.abs_path, module_os_rel_path)
        os.makedirs(os.path.dirname(module_os_abs_path), exist_ok=True)
        file_path = f"{module_os_abs_path}.py"
        with open(file_path, "w") as output_file:
            output_file.write(source_code)
        subprocess.run(["black", file_path])
        subprocess.run(["isort", file_path])

    def _create_module_from_source_code(self, module_path: str, source_code: str) -> RedBaron:
        """
        Create a Python module from the given source code string.

        Args:
            module_path (str): The path where the new module will be created.
        """
        parsed = RedBaron(source_code)
        self.indexer.module_dict[module_path] = parsed  # TODO refactor to pure function
        return parsed

    @staticmethod
    def _validate_args(
        module_obj: Optional[RedBaron], module_path: Optional[str], write_to_disk: bool
    ) -> None:
        """Validate the arguments passed to the update_module method."""
        if not (module_obj or module_path) or (module_obj and module_path):
            raise PythonWriter.InvalidArguments(
                "Provide either 'module_obj' or 'module_path', not both or none."
            )
        if not module_path and write_to_disk:
            raise PythonWriter.InvalidArguments(
                "Provide 'module_path' to write the module to disk."
            )

    @staticmethod
    def _update_module(
        source_code: str,
        module_path: str,
        existing_module_obj: RedBaron,
        do_extend: bool,
        class_name: str = "",
    ) -> None:
        """
        Update a module object according to the received code.

        Args:
            source_code (str): The code containing the updates.
            module_path (str): The relative path to the module.
            existing_module_obj Module: The module object to be updated.
            do_extend (bool): If True, add or update the code; if False, remove the code.
        """

        new_fst = RedBaron(source_code)
        new_import_nodes = PythonIndexer.find_imports(new_fst)
        PythonWriter._manage_imports(existing_module_obj, new_import_nodes, do_extend)

        new_class_or_function_nodes = PythonIndexer.find_all_functions_and_classes(new_fst)
        # handle imports here later
        if class_name:  # splice the class
            existing_class = PythonIndexer.find_module_class_function_or_method(
                existing_module_obj, class_name
            )
            if not existing_class:
                raise PythonWriter.ClassNotFound(
                    f"Class {class_name} not found in module {module_path}"
                )
            if not isinstance(existing_class, ClassNode):
                raise PythonWriter.ClassNotFound(
                    f"Object {class_name} in module {module_path} is not a class."
                )
            PythonWriter._update_node_with_children(
                new_class_or_function_nodes, existing_class, do_extend
            )
        else:
            PythonWriter._update_node_with_children(
                new_class_or_function_nodes, existing_module_obj, do_extend
            )

    @staticmethod
    def _update_node_with_children(
        class_or_function_nodes: NodeList,
        node_to_update: Union[ClassNode, RedBaron],
        do_extend: bool,
    ) -> None:
        """Update a class object according to the received code."""
        for new_node in class_or_function_nodes:
            child_node_name = new_node.name
            existing_node = PythonIndexer.find_module_class_function_or_method(
                node_to_update, child_node_name
            )
            if do_extend:
                if existing_node:
                    existing_node.replace(new_node)
                else:
                    node_to_update.append(new_node)
            elif existing_node:
                PythonWriter.delete_node(existing_node)

    @staticmethod
    def delete_node(node: Node) -> None:
        """Delete a node from the FST."""
        parent = node.parent
        parent_index = node.index_on_parent
        parent.pop(parent_index)

    @staticmethod
    def _clean_input_code(source_code: str) -> str:
        """
        Take the input source code and remove formatting issues that will cause the FST to fail.

        Args:
            source_code (str): The source code to clean.

        Returns:
            str: The cleaned source code.
        """

        def replace_newline_chars(input_str: str) -> str:
            def replace(match):
                text = match.group(0)
                if text[0] == '"' and text[-1] == '"':
                    return text
                return text.replace("\\n", "\n")

            pattern = "(?x)\n                '.*?'\n                |\n                \".*?\"\n                |\n                [^'\"]+\n            "
            output_str = (
                "".join(
                    (
                        replace(match)
                        for match in re.finditer(
                            pattern,
                            input_str.replace('"""', "ZZ_^^_ZZ").replace("'''", "QQ_^^_QQ"),
                        )
                    )
                )
                .replace("ZZ_^^_ZZ", '"""')
                .replace("QQ_^^_QQ", "'''")
            )
            return output_str

        source_code = replace_newline_chars(source_code)
        source_code = re.sub('\\\\\\"', '"', source_code)
        source_code = source_code.strip()
        return source_code

    @staticmethod
    def _manage_imports(
        module_obj: RedBaron, new_import_statements: NodeList, do_extend: bool
    ) -> None:
        """Manage the imports in the module."""
        for new_import_statement in new_import_statements:
            existing_import_statement = PythonIndexer.find_import_by_name(
                module_obj, new_import_statement.name
            )
            if do_extend:
                if existing_import_statement:
                    existing_import_statement.replace(new_import_statement)
                else:
                    module_obj.append(new_import_statement)
            else:
                if existing_import_statement:
                    PythonWriter.delete_node(existing_import_statement)<|MERGE_RESOLUTION|>--- conflicted
+++ resolved
@@ -18,7 +18,7 @@
             def new_method(self):
                 print("New method added")
     '''
-    extended_module = ast_wrapper.extend_module(code_to_extend, extending_module=True, module_obj=existing_module)
+    extended_module = ast_wrapper.extend_module(code_to_extend, module_obj=existing_module)
 
     # Reduce a module by removing code
     code_to_reduce = '''
@@ -28,15 +28,11 @@
         class ClassToRemove:
             pass
     '''
-    reduced_module = ast_wrapper.update_module(code_to_reduce, extending_module=False, module_obj=existing_module)
+    reduced_module = ast_wrapper.update_module(code_to_reduce, module_obj=existing_module)
 
     TODO - Add explicit check of module contents after extension and reduction of module.
 """
-<<<<<<< HEAD
-import ast
 import logging
-=======
->>>>>>> 56e563f8
 import os
 import re
 import subprocess
@@ -57,7 +53,6 @@
 
         update_module(
             source_code: str,
-            extending_module: bool,
             module_obj (Optional[Module], keyword),
             module_path (Optional[str], keyword)
         ) -> None:
@@ -110,8 +105,8 @@
         write_to_disk = kwargs.get("write_to_disk") or False
 
         logger.info(
-            "\n---Updating module---\nPath:\n%s\nClass Name:\n%s\nSource Code:\n%s\nExtending Module:\n%s\nWriting to disk:\n%s\n"
-            % (module_path, class_name, source_code, extending_module, write_to_disk)
+            "\n---Updating module---\nPath:\n%s\nClass Name:\n%s\nSource Code:\n%s\nWriting to disk:\n%s\n"
+            % (module_path, class_name, source_code, write_to_disk)
         )
 
         self._validate_args(module_obj, module_path, write_to_disk)
